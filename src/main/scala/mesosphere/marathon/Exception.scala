--- conflicted
+++ resolved
@@ -1,14 +1,7 @@
 package mesosphere.marathon
 
-<<<<<<< HEAD
 import mesosphere.marathon.state.PathId
 
-/**
-  * @author Tobi Knaup
-  */
-
-=======
->>>>>>> b886a05d
 class Exception(msg: String) extends scala.RuntimeException(msg)
 
 class StorageException(msg: String) extends Exception(msg)
