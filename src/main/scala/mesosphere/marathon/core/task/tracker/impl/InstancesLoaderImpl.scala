package mesosphere.marathon
package core.task.tracker.impl

import akka.Done
import akka.stream.Materializer
import akka.stream.scaladsl.{Sink, Source}
import com.typesafe.scalalogging.StrictLogging
import mesosphere.marathon.core.instance.Instance
import mesosphere.marathon.core.launchqueue.impl.ReviveOffersStreamLogic.Tick
import mesosphere.marathon.core.task.tracker.{InstanceTracker, InstanceTrackerConfig}
import mesosphere.marathon.storage.repository.InstanceView

import scala.async.Async.{async, await}
import scala.concurrent.Future
import scala.concurrent.duration._

/**
  * Loads all task data into an [[InstanceTracker.InstancesBySpec]] from an [[mesosphere.marathon.storage.repository.InstanceRepository]].
  */
private[tracker] class InstancesLoaderImpl(repo: InstanceView, config: InstanceTrackerConfig)(implicit val mat: Materializer)
    extends InstancesLoader
    with StrictLogging {
  import scala.concurrent.ExecutionContext.Implicits.global

  override def load(): Future[InstanceTracker.InstancesBySpec] =
    async {

<<<<<<< HEAD
    case object Tick
    val progressReportTick = 10.seconds
    var loadedInstancesCount = 0

    // Join instances with app or pod spec.
    val coreInstances = await(
      repo.ids().mapAsync(parallelism = config.internalInstanceTrackerNumParallelLoads())(loadInstance)
        .map(Left(_))
        .merge(Source.tick(progressReportTick, progressReportTick, Right(Tick)), eagerComplete = true)
        .map {
          case Left(maybeInstance) => maybeInstance
          case Right(Tick) =>
            logger.info(s"Still loading instances. loadedInstances=$loadedInstancesCount")
            None // Ignore tick.
        }
        .collect{ case Some(x) => loadedInstancesCount += 1; x }
        .runWith(Sink.seq)
    )
=======
      // Join instances with app or pod.
      val coreInstances = await(
        repo
          .ids()
          .mapAsync(parallelism = config.internalInstanceTrackerNumParallelLoads()) { instanceId =>
            async {
              await(repo.get(instanceId)) match {
                case None =>
                  await(expungeOrphanedInstance(instanceId)); None
                case Some(coreInstance) => Some(coreInstance)
              }
            }
          }
          .collect { case Some(x) => x }
          .runWith(Sink.seq)
      )
>>>>>>> 4e4a53f4

      logger.info(s"Loaded ${coreInstances.size} instances")
      InstanceTracker.InstancesBySpec.forInstances(coreInstances)
    }

<<<<<<< HEAD
  def expungeOrphanedInstance(instanceId: Instance.Id): Future[Done] = async {
    logger.warn(s"No run spec ${instanceId.runSpecId} with any version was found for instance ${instanceId}. Expunging.")
    await(repo.delete(instanceId))
    Done
  }

  def loadInstance(instanceId: Instance.Id): Future[Option[Instance]] = {
    async {
      await(repo.get(instanceId)) match {
        case None =>
          await(expungeOrphanedInstance(instanceId)); None
        case Some(coreInstance) => Some(coreInstance)
      }
    }
  }
=======
  def expungeOrphanedInstance(instanceId: Instance.Id): Future[Done] =
    async {
      logger.warn(s"No run spec ${instanceId.runSpecId} with any version was found for instance ${instanceId}. Expunging.")
      await(repo.delete(instanceId))
      Done
    }
>>>>>>> 4e4a53f4
}<|MERGE_RESOLUTION|>--- conflicted
+++ resolved
@@ -25,54 +25,37 @@
   override def load(): Future[InstanceTracker.InstancesBySpec] =
     async {
 
-<<<<<<< HEAD
-    case object Tick
-    val progressReportTick = 10.seconds
-    var loadedInstancesCount = 0
+      case object Tick
+      val progressReportTick = 10.seconds
+      var loadedInstancesCount = 0
 
-    // Join instances with app or pod spec.
-    val coreInstances = await(
-      repo.ids().mapAsync(parallelism = config.internalInstanceTrackerNumParallelLoads())(loadInstance)
-        .map(Left(_))
-        .merge(Source.tick(progressReportTick, progressReportTick, Right(Tick)), eagerComplete = true)
-        .map {
-          case Left(maybeInstance) => maybeInstance
-          case Right(Tick) =>
-            logger.info(s"Still loading instances. loadedInstances=$loadedInstancesCount")
-            None // Ignore tick.
-        }
-        .collect{ case Some(x) => loadedInstancesCount += 1; x }
-        .runWith(Sink.seq)
-    )
-=======
-      // Join instances with app or pod.
+      // Join instances with app or pod spec.
       val coreInstances = await(
         repo
           .ids()
-          .mapAsync(parallelism = config.internalInstanceTrackerNumParallelLoads()) { instanceId =>
-            async {
-              await(repo.get(instanceId)) match {
-                case None =>
-                  await(expungeOrphanedInstance(instanceId)); None
-                case Some(coreInstance) => Some(coreInstance)
-              }
-            }
+          .mapAsync(parallelism = config.internalInstanceTrackerNumParallelLoads())(loadInstance)
+          .map(Left(_))
+          .merge(Source.tick(progressReportTick, progressReportTick, Right(Tick)), eagerComplete = true)
+          .map {
+            case Left(maybeInstance) => maybeInstance
+            case Right(Tick) =>
+              logger.info(s"Still loading instances. loadedInstances=$loadedInstancesCount")
+              None // Ignore tick.
           }
-          .collect { case Some(x) => x }
+          .collect { case Some(x) => loadedInstancesCount += 1; x }
           .runWith(Sink.seq)
       )
->>>>>>> 4e4a53f4
 
       logger.info(s"Loaded ${coreInstances.size} instances")
       InstanceTracker.InstancesBySpec.forInstances(coreInstances)
     }
 
-<<<<<<< HEAD
-  def expungeOrphanedInstance(instanceId: Instance.Id): Future[Done] = async {
-    logger.warn(s"No run spec ${instanceId.runSpecId} with any version was found for instance ${instanceId}. Expunging.")
-    await(repo.delete(instanceId))
-    Done
-  }
+  def expungeOrphanedInstance(instanceId: Instance.Id): Future[Done] =
+    async {
+      logger.warn(s"No run spec ${instanceId.runSpecId} with any version was found for instance ${instanceId}. Expunging.")
+      await(repo.delete(instanceId))
+      Done
+    }
 
   def loadInstance(instanceId: Instance.Id): Future[Option[Instance]] = {
     async {
@@ -83,12 +66,4 @@
       }
     }
   }
-=======
-  def expungeOrphanedInstance(instanceId: Instance.Id): Future[Done] =
-    async {
-      logger.warn(s"No run spec ${instanceId.runSpecId} with any version was found for instance ${instanceId}. Expunging.")
-      await(repo.delete(instanceId))
-      Done
-    }
->>>>>>> 4e4a53f4
 }