package mesosphere.marathon.state

import java.util.regex.Pattern

import com.wix.accord._
import com.wix.accord.combinators.GeneralPurposeCombinators
import com.wix.accord.dsl._
import mesosphere.marathon.Protos.Constraint
<<<<<<< HEAD
import mesosphere.marathon.Protos.HealthCheckDefinition.Protocol
import mesosphere.marathon.raml.Resources
import mesosphere.marathon.state.Container.Docker
=======
import mesosphere.marathon.core.health.MesosCommandHealthCheck
import mesosphere.marathon.state.Container.{ Docker, MesosAppC, MesosDocker }
>>>>>>> 18bced82
// scalastyle:off
import mesosphere.marathon.api.serialization.{ ContainerSerializer, EnvVarRefSerializer, PortDefinitionSerializer, ResidencySerializer, SecretsSerializer }
// scalastyle:on
import mesosphere.marathon.api.v2.Validation._
import mesosphere.marathon.core.externalvolume.ExternalVolumes
import mesosphere.marathon.core.health.{ HealthCheck, MarathonHealthCheck, MesosHealthCheck }
import mesosphere.marathon.core.plugin.PluginManager
import mesosphere.marathon.core.readiness.ReadinessCheck
import mesosphere.marathon.core.task.Task
import mesosphere.marathon.plugin.validation.RunSpecValidator
import mesosphere.marathon.state.VersionInfo._
import mesosphere.marathon.state.AppDefinition.Labels
import mesosphere.marathon.{ plugin, Features, Protos }
import mesosphere.mesos.TaskBuilder
import mesosphere.mesos.protos.{ Resource, ScalarResource }
import org.apache.mesos.{ Protos => mesos }

import scala.collection.JavaConverters._
import scala.collection.immutable.Seq
import scala.concurrent.duration._
import scala.util.Try

case class AppDefinition(

  id: PathId = AppDefinition.DefaultId,

  override val cmd: Option[String] = AppDefinition.DefaultCmd,

  override val args: Seq[String] = AppDefinition.DefaultArgs,

  user: Option[String] = AppDefinition.DefaultUser,

  env: Map[String, EnvVarValue] = AppDefinition.DefaultEnv,

  instances: Int = AppDefinition.DefaultInstances,

  resources: Resources = AppDefinition.DefaultResources,

  override val executor: String = AppDefinition.DefaultExecutor,

  constraints: Set[Constraint] = AppDefinition.DefaultConstraints,

  override val fetch: Seq[FetchUri] = AppDefinition.DefaultFetch,

  storeUrls: Seq[String] = AppDefinition.DefaultStoreUrls,

  override val portDefinitions: Seq[PortDefinition] = AppDefinition.DefaultPortDefinitions,

  override val requirePorts: Boolean = AppDefinition.DefaultRequirePorts,

  backoffStrategy: BackoffStrategy = AppDefinition.DefaultBackoffStrategy,

  override val container: Option[Container] = AppDefinition.DefaultContainer,

  healthChecks: Set[_ <: HealthCheck] = AppDefinition.DefaultHealthChecks,

  readinessChecks: Seq[ReadinessCheck] = AppDefinition.DefaultReadinessChecks,

  override val taskKillGracePeriod: Option[FiniteDuration] = AppDefinition.DefaultTaskKillGracePeriod,

  dependencies: Set[PathId] = AppDefinition.DefaultDependencies,

  upgradeStrategy: UpgradeStrategy = AppDefinition.DefaultUpgradeStrategy,

  labels: Map[String, String] = Labels.Default,

  acceptedResourceRoles: Set[String] = AppDefinition.DefaultAcceptedResourceRoles,

  ipAddress: Option[IpAddress] = None,

  versionInfo: VersionInfo = VersionInfo.NoVersion,

  residency: Option[Residency] = AppDefinition.DefaultResidency,

  secrets: Map[String, Secret] = AppDefinition.DefaultSecrets) extends RunSpec
    with plugin.ApplicationSpec with MarathonState[Protos.ServiceDefinition, AppDefinition] {

  import mesosphere.mesos.protos.Implicits._

  require(
    ipAddress.isEmpty || portDefinitions.isEmpty,
    s"IP address ($ipAddress) and ports ($portDefinitions) are not allowed at the same time")

  override val portNumbers: Seq[Int] = portDefinitions.map(_.port)

  val isResident: Boolean = residency.isDefined

  override val version: Timestamp = versionInfo.version

  override val isSingleInstance: Boolean = labels.get(Labels.SingleInstanceApp).contains("true")
  override val volumes: Seq[Volume] = container.fold(Seq.empty[Volume])(_.volumes)
  override val persistentVolumes: Seq[PersistentVolume] = volumes.collect { case vol: PersistentVolume => vol }
  override val externalVolumes: Seq[ExternalVolume] = volumes.collect { case vol: ExternalVolume => vol }

  override val diskForPersistentVolumes: Double = persistentVolumes.map(_.persistent.size).sum.toDouble

  //scalastyle:off method.length
  def toProto: Protos.ServiceDefinition = {
    val commandInfo = TaskBuilder.commandInfo(
      runSpec = this,
      taskId = None,
      host = None,
      hostPorts = Seq.empty,
      envPrefix = None
    )
    val cpusResource = ScalarResource(Resource.CPUS, resources.cpus)
    val memResource = ScalarResource(Resource.MEM, resources.mem)
    val diskResource = ScalarResource(Resource.DISK, resources.disk)
    val gpusResource = ScalarResource(Resource.GPUS, resources.gpus.toDouble)
    val appLabels = labels.map {
      case (key, value) =>
        mesos.Parameter.newBuilder
          .setKey(key)
          .setValue(value)
          .build
    }

    val builder = Protos.ServiceDefinition.newBuilder
      .setId(id.toString)
      .setCmd(commandInfo)
      .setInstances(instances)
      .addAllPortDefinitions(portDefinitions.map(PortDefinitionSerializer.toProto).asJava)
      .setRequirePorts(requirePorts)
      .setBackoff(backoffStrategy.backoff.toMillis)
      .setBackoffFactor(backoffStrategy.factor)
      .setMaxLaunchDelay(backoffStrategy.maxLaunchDelay.toMillis)
      .setExecutor(executor)
      .addAllConstraints(constraints.asJava)
      .addResources(cpusResource)
      .addResources(memResource)
      .addResources(diskResource)
      .addResources(gpusResource)
      .addAllHealthChecks(healthChecks.map(_.toProto).asJava)
      .setUpgradeStrategy(upgradeStrategy.toProto)
      .addAllDependencies(dependencies.map(_.toString).asJava)
      .addAllStoreUrls(storeUrls.asJava)
      .addAllLabels(appLabels.asJava)
      .addAllSecrets(secrets.map(SecretsSerializer.toProto).asJava)
      .addAllEnvVarReferences(env.flatMap(EnvVarRefSerializer.toProto).asJava)

    ipAddress.foreach { ip => builder.setIpAddress(ip.toProto) }
    container.foreach { c => builder.setContainer(ContainerSerializer.toProto(c)) }
    readinessChecks.foreach { r => builder.addReadinessCheckDefinition(ReadinessCheckSerializer.toProto(r)) }
    taskKillGracePeriod.foreach { t => builder.setTaskKillGracePeriod(t.toMillis) }

    if (acceptedResourceRoles.nonEmpty) {
      val roles = Protos.ResourceRoles.newBuilder()
      roles.addAllRole(acceptedResourceRoles.asJava)
      builder.setAcceptedResourceRoles(roles)
    }

    builder.setVersion(version.toString)
    versionInfo match {
      case fullInfo: FullVersionInfo =>
        builder.setLastScalingAt(fullInfo.lastScalingAt.toDateTime.getMillis)
        builder.setLastConfigChangeAt(fullInfo.lastConfigChangeAt.toDateTime.getMillis)
      case _ => // ignore
    }

    residency.foreach { r => builder.setResidency(ResidencySerializer.toProto(r)) }

    builder.build
  }

  override def withInstances(instances: Int): RunSpec = copy(instances = instances)

  //TODO: fix style issue and enable this scalastyle check
  //scalastyle:off cyclomatic.complexity method.length
  def mergeFromProto(proto: Protos.ServiceDefinition): AppDefinition = {
    val envMap: Map[String, EnvVarValue] = EnvVarValue(
      proto.getCmd.getEnvironment.getVariablesList.asScala.map {
      v => v.getName -> v.getValue
    }.toMap)

    val envRefs: Map[String, EnvVarValue] =
      proto.getEnvVarReferencesList.asScala.flatMap(EnvVarRefSerializer.fromProto).toMap

    val resourcesMap: Map[String, Double] =
      proto.getResourcesList.asScala.map {
        r => r.getName -> (r.getScalar.getValue: Double)
      }.toMap

    val argsOption = proto.getCmd.getArgumentsList.asScala.to[Seq]

    //Precondition: either args or command is defined
    val commandOption =
      if (argsOption.isEmpty && proto.getCmd.hasValue && proto.getCmd.getValue.nonEmpty)
        Some(proto.getCmd.getValue)
      else None

    val containerOption = if (proto.hasContainer) Some(ContainerSerializer.fromProto(proto.getContainer)) else None

    val acceptedResourceRoles = proto.getAcceptedResourceRoles.getRoleList.asScala.toSet

    val versionInfoFromProto =
      if (proto.hasLastScalingAt)
        FullVersionInfo(
          version = Timestamp(proto.getVersion),
          lastScalingAt = Timestamp(proto.getLastScalingAt),
          lastConfigChangeAt = Timestamp(proto.getLastConfigChangeAt)
        )
      else
        OnlyVersion(Timestamp(proto.getVersion))

    val ipAddressOption = if (proto.hasIpAddress) Some(IpAddress.fromProto(proto.getIpAddress)) else None

    val residencyOption = if (proto.hasResidency) Some(ResidencySerializer.fromProto(proto.getResidency)) else None

    // TODO (gkleiman): we have to be able to read the ports from the deprecated field in order to perform migrations
    // until the deprecation cycle is complete.
    val portDefinitions =
      if (proto.getPortsCount > 0) PortDefinitions(proto.getPortsList.asScala.map(_.intValue): _*)
      else proto.getPortDefinitionsList.asScala.map(PortDefinitionSerializer.fromProto).to[Seq]

    AppDefinition(
      id = PathId(proto.getId),
      user = if (proto.getCmd.hasUser) Some(proto.getCmd.getUser) else None,
      cmd = commandOption,
      args = argsOption,
      executor = proto.getExecutor,
      instances = proto.getInstances,
      portDefinitions = portDefinitions,
      requirePorts = proto.getRequirePorts,
      backoffStrategy = BackoffStrategy(
        backoff = proto.getBackoff.milliseconds,
        factor = proto.getBackoffFactor,
        maxLaunchDelay = proto.getMaxLaunchDelay.milliseconds),
      constraints = proto.getConstraintsList.asScala.toSet,
      acceptedResourceRoles = acceptedResourceRoles,
      resources = Resources(
        cpus = resourcesMap.getOrElse(Resource.CPUS, this.resources.cpus),
        mem = resourcesMap.getOrElse(Resource.MEM, this.resources.mem),
        disk = resourcesMap.getOrElse(Resource.DISK, this.resources.disk),
        gpus = resourcesMap.getOrElse(Resource.GPUS, this.resources.gpus.toDouble).toInt
      ),
      env = envMap ++ envRefs,
      fetch = proto.getCmd.getUrisList.asScala.map(FetchUri.fromProto).to[Seq],
      storeUrls = proto.getStoreUrlsList.asScala.to[Seq],
      container = containerOption,
      healthChecks = proto.getHealthChecksList.iterator().asScala.map(HealthCheck.fromProto).toSet,
      readinessChecks =
        proto.getReadinessCheckDefinitionList.iterator().asScala.map(ReadinessCheckSerializer.fromProto).to[Seq],
      taskKillGracePeriod = if (proto.hasTaskKillGracePeriod) Some(proto.getTaskKillGracePeriod.milliseconds)
      else None,
      labels = proto.getLabelsList.asScala.map { p => p.getKey -> p.getValue }.toMap,
      versionInfo = versionInfoFromProto,
      upgradeStrategy =
        if (proto.hasUpgradeStrategy) UpgradeStrategy.fromProto(proto.getUpgradeStrategy)
        else UpgradeStrategy.empty,
      dependencies = proto.getDependenciesList.asScala.map(PathId.apply).toSet,
      ipAddress = ipAddressOption,
      residency = residencyOption,
      secrets = proto.getSecretsList.asScala.map(SecretsSerializer.fromProto).toMap
    )
  }

  private val portIndices: Range = container.flatMap(_.hostPorts.filter(_.nonEmpty)).getOrElse(portNumbers).indices

  val hostPorts: Seq[Option[Int]] =
    container.flatMap(_.hostPorts.filter(_.nonEmpty)).getOrElse(portNumbers.map(Some(_)))

  val servicePorts: Seq[Int] = container.flatMap(_.servicePorts.filter(_.nonEmpty)).getOrElse(portNumbers)

  val hasDynamicServicePorts: Boolean = servicePorts.contains(AppDefinition.RandomPortValue)

  val networkModeBridge: Boolean =
    container.exists(_.docker().exists(_.network.exists(_ == mesos.ContainerInfo.DockerInfo.Network.BRIDGE)))

  val networkModeUser: Boolean =
    container.exists(_.docker().exists(_.network.exists(_ == mesos.ContainerInfo.DockerInfo.Network.USER)))

  def mergeFromProto(bytes: Array[Byte]): AppDefinition = {
    val proto = Protos.ServiceDefinition.parseFrom(bytes)
    mergeFromProto(proto)
  }

  /**
    * Returns whether this is a scaling change only.
    */
  def isOnlyScaleChange(to: RunSpec): Boolean = !isUpgrade(to) && (instances != to.instances)

  /**
    * True if the given app definition is a change to the current one in terms of runtime characteristics
    * of all deployed tasks of the current app, otherwise false.
    */
  def isUpgrade(to: RunSpec): Boolean = to match {
    case to: AppDefinition =>
      id == to.id && {
        cmd != to.cmd ||
          args != to.args ||
          user != to.user ||
          env != to.env ||
          resources != to.resources ||
          executor != to.executor ||
          constraints != to.constraints ||
          fetch != to.fetch ||
          storeUrls != to.storeUrls ||
          portDefinitions != to.portDefinitions ||
          requirePorts != to.requirePorts ||
          backoffStrategy != to.backoffStrategy ||
          container != to.container ||
          healthChecks != to.healthChecks ||
          taskKillGracePeriod != to.taskKillGracePeriod ||
          dependencies != to.dependencies ||
          upgradeStrategy != to.upgradeStrategy ||
          labels != to.labels ||
          acceptedResourceRoles != to.acceptedResourceRoles ||
          ipAddress != to.ipAddress ||
          readinessChecks != to.readinessChecks ||
          residency != to.residency ||
          secrets != to.secrets
      }
    case _ =>
      // TODO(PODS) can this even be reached at all?
      throw new IllegalStateException("Can't change app to pod")
  }

  /**
    * Returns the changed app definition that is marked for restarting.
    */
  def markedForRestarting: AppDefinition = copy(versionInfo = VersionInfo.NoVersion)

  /**
    * Returns true if we need to restart all tasks.
    *
    * This can either be caused by changed configuration (e.g. a new cmd, a new docker image version)
    * or by a forced restart.
    */
  def needsRestart(to: RunSpec): Boolean = this.versionInfo != to.versionInfo || isUpgrade(to)

  /**
    * Identify other app definitions as the same, if id and version is the same.
    * Override the default equals implementation generated by scalac, which is very expensive.
    */
  override def equals(obj: Any): Boolean = {
    obj match {
      case that: AppDefinition => (that eq this) || (that.id == id && that.version == version)
      case _ => false
    }
  }

  /**
    * Compute the hashCode of an app only by id.
    * Override the default equals implementation generated by scalac, which is very expensive.
    */
  override def hashCode(): Int = id.hashCode()

  def withCanonizedIds(base: PathId = PathId.empty): AppDefinition = {
    val baseId = id.canonicalPath(base)
    copy(id = baseId, dependencies = dependencies.map(_.canonicalPath(baseId)))
  }

  def portAssignments(task: Task): Seq[PortAssignment] = {
<<<<<<< HEAD
    def fromDiscoveryInfo: Option[Seq[PortAssignment]] = ipAddress.flatMap {
=======
    def fromDiscoveryInfo: Seq[PortAssignment] = ipAddress.flatMap {
>>>>>>> 18bced82
      case IpAddress(_, _, DiscoveryInfo(appPorts), _) =>
        for {
          launched <- task.launched
          effectiveIpAddress <- task.effectiveIpAddress(this)
        } yield appPorts.zip(launched.hostPorts).map {
          case (appPort, hostPort) =>
            PortAssignment(
              portName = Some(appPort.name),
              effectiveIpAddress = Some(effectiveIpAddress),
              effectivePort = hostPort,
              hostPort = Some(hostPort))
        }.toList
    }.getOrElse(Seq.empty)

    def fromPortMappings: Seq[PortAssignment] = {
      for {
        c <- container
        pms <- c.portMappings
        launched <- task.launched
      } yield {
        var hostPorts = launched.hostPorts
        pms.map { portMapping =>
          val hostPort: Option[Int] =
            if (portMapping.hostPort.isEmpty) {
              None
            } else {
              val hostPort = hostPorts.head
              hostPorts = hostPorts.drop(1)
              Some(hostPort)
            }

          val effectivePort =
            if (ipAddress.isDefined || portMapping.hostPort.isEmpty) {
              portMapping.containerPort
            } else {
              hostPort.get
            }

          PortAssignment(
            portName = portMapping.name,
            effectiveIpAddress = task.effectiveIpAddress(this),
            effectivePort = effectivePort,
            hostPort = hostPort,
            containerPort = Some(portMapping.containerPort))
        }
      }.toList
    }.getOrElse(Seq.empty)

    def fromPortDefinitions: Seq[PortAssignment] = task.launched.map { launched =>
      portDefinitions.zip(launched.hostPorts).map {
        case (portDefinition, hostPort) =>
          PortAssignment(
            portName = portDefinition.name,
            effectiveIpAddress = Some(task.agentInfo.host),
            effectivePort = hostPort,
            hostPort = Some(hostPort))
      }
    }.getOrElse(Seq.empty)

    if (networkModeBridge || networkModeUser) fromPortMappings.getOrElse(Nil)
    else if (ipAddress.isDefined) fromDiscoveryInfo.getOrElse(Nil)
    else fromPortDefinitions.getOrElse(Nil)
  }

  override val portNames: Seq[String] = {
    def fromDiscoveryInfo = ipAddress.map(_.discoveryInfo.ports.map(_.name).toList).getOrElse(Seq.empty)
    def fromPortMappings = container.map(_.portMappings.getOrElse(Seq.empty).flatMap(_.name)).getOrElse(Seq.empty)
    def fromPortDefinitions = portDefinitions.flatMap(_.name)

    if (networkModeBridge || networkModeUser) fromPortMappings
    else if (ipAddress.isDefined) fromDiscoveryInfo
    else fromPortDefinitions
  }
}

object AppDefinition extends GeneralPurposeCombinators {

  type AppKey = PathId

  val RandomPortValue: Int = 0
  val RandomPortDefinition: PortDefinition = PortDefinition(RandomPortValue, "tcp", None, Map.empty[String, String])

  // App defaults
  val DefaultId = PathId.empty

  val DefaultCmd = Option.empty[String]

  val DefaultArgs = Seq.empty[String]

  val DefaultUser = Option.empty[String]

  val DefaultEnv = Map.empty[String, EnvVarValue]

  val DefaultInstances: Int = 1

  val DefaultCpus: Double = 1.0

  val DefaultMem: Double = 128.0

  val DefaultDisk: Double = 0.0

  val DefaultGpus: Int = 0

  val DefaultResources = Resources(cpus = DefaultCpus, mem = DefaultMem, disk = DefaultDisk, gpus = DefaultGpus)

  val DefaultExecutor: String = ""

  val DefaultConstraints = Set.empty[Constraint]

  val DefaultUris = Seq.empty[String]

  val DefaultFetch: Seq[FetchUri] = FetchUri.empty

  val DefaultStoreUrls = Seq.empty[String]

  val DefaultPortDefinitions: Seq[PortDefinition] = Seq(RandomPortDefinition)

  val DefaultRequirePorts: Boolean = false

  val DefaultBackoff: FiniteDuration = 1.second

  val DefaultBackoffFactor = 1.15

  val DefaultMaxLaunchDelay: FiniteDuration = 1.hour

  val DefaultBackoffStrategy = BackoffStrategy(DefaultBackoff, DefaultMaxLaunchDelay, DefaultBackoffFactor)

  val DefaultContainer = Option.empty[Container]

  val DefaultHealthChecks = Set.empty[HealthCheck]

  val DefaultReadinessChecks = Seq.empty[ReadinessCheck]

  val DefaultTaskKillGracePeriod = Option.empty[FiniteDuration]

  val DefaultDependencies = Set.empty[PathId]

  val DefaultUpgradeStrategy: UpgradeStrategy = UpgradeStrategy.empty

  val DefaultSecrets = Map.empty[String, Secret]

  object Labels {
    val Default = Map.empty[String, String]

    val DcosMigrationApiPath = "DCOS_MIGRATION_API_PATH"
    val DcosMigrationApiVersion = "DCOS_MIGRATION_API_VERSION"
    val DcosPackageFrameworkName = "DCOS_PACKAGE_FRAMEWORK_NAME"
    val SingleInstanceApp = "MARATHON_SINGLE_INSTANCE_APP"
  }

  /**
    * This default is only used in tests
    */
  val DefaultAcceptedResourceRoles = Set.empty[String]

  val DefaultResidency = Option.empty[Residency]

  def fromProto(proto: Protos.ServiceDefinition): AppDefinition =
    AppDefinition().mergeFromProto(proto)

  /**
    * We cannot validate HealthChecks here, because it would break backwards compatibility in weird ways.
    * If users had already one invalid app definition, each deployment would cause a complete revalidation of
    * the root group including the invalid one.
    * Until the user changed all invalid apps, the user would get weird validation
    * errors for every deployment potentially unrelated to the deployed apps.
    */
  def validAppDefinition(
    enabledFeatures: Set[String])(implicit pluginManager: PluginManager): Validator[AppDefinition] =
    validator[AppDefinition] { app =>
      app.id is valid
      app.id is PathId.absolutePathValidator
      app.dependencies is every(PathId.validPathWithBase(app.id.parent))
    } and validBasicAppDefinition(enabledFeatures) and pluginValidators

  /**
    * Validator for apps, which are being part of a group.
    *
    * @param base Path of the parent group.
    * @return
    */
  def validNestedAppDefinition(base: PathId, enabledFeatures: Set[String]): Validator[AppDefinition] =
    validator[AppDefinition] { app =>
      app.id is PathId.validPathWithBase(base)
    } and validBasicAppDefinition(enabledFeatures)

  private def pluginValidators(implicit pluginManager: PluginManager): Validator[AppDefinition] =
    new Validator[AppDefinition] {
      override def apply(app: AppDefinition): Result = {
        val plugins = pluginManager.plugins[RunSpecValidator]
        new And(plugins: _*)(app)
      }
    }

  private def complyWithIpAddressRules(app: AppDefinition): Validator[IpAddress] = {
    import mesos.ContainerInfo.DockerInfo.Network.{ BRIDGE, USER }
    isTrue[IpAddress]("ipAddress/discovery is not allowed for Docker containers using BRIDGE or USER networks") { ip =>
      !(ip.discoveryInfo.nonEmpty &&
        app.container.exists(_.docker().exists(_.network.exists(Set(BRIDGE, USER)))))
    }
  }

  private val complyWithResidencyRules: Validator[AppDefinition] =
    isTrue("AppDefinition must contain persistent volumes and define residency") { app =>
      !(app.residency.isDefined ^ app.persistentVolumes.nonEmpty)
    }

  private val containsCmdArgsOrContainer: Validator[AppDefinition] =
    isTrue("AppDefinition must either contain one of 'cmd' or 'args', and/or a 'container'.") { app =>
      val cmd = app.cmd.nonEmpty
      val args = app.args.nonEmpty
      val container = app.container.exists(
        _ match {
          case _: MesosDocker => true
          case _: MesosAppC => true
          case _: Container.Docker => true
          case _ => false
        }
      )
      (cmd ^ args) || (!(cmd && args) && container)
    }

  private val complyWithMigrationAPI: Validator[AppDefinition] =
    isTrue("DCOS_PACKAGE_FRAMEWORK_NAME and DCOS_MIGRATION_API_PATH must be defined" +
      " when using DCOS_MIGRATION_API_VERSION") { app =>
      val understandsMigrationProtocol = app.labels.get(AppDefinition.Labels.DcosMigrationApiVersion).exists(_.nonEmpty)

      // if the api version IS NOT set, we're ok
      // if the api version IS set, we expect to see a valid version, a frameworkName and a path
      def compliesWithMigrationApi =
        app.labels.get(AppDefinition.Labels.DcosMigrationApiVersion).fold(true) { apiVersion =>
          apiVersion == "v1" &&
            app.labels.get(AppDefinition.Labels.DcosPackageFrameworkName).exists(_.nonEmpty) &&
            app.labels.get(AppDefinition.Labels.DcosMigrationApiPath).exists(_.nonEmpty)
        }

      !understandsMigrationProtocol || (understandsMigrationProtocol && compliesWithMigrationApi)
    }

  private val complyWithSingleInstanceLabelRules: Validator[AppDefinition] =
    isTrue("Single instance app may only have one instance") { app =>
      (!app.isSingleInstance) || (app.instances <= 1)
    }

  private val complyWithReadinessCheckRules: Validator[AppDefinition] = validator[AppDefinition] { app =>
    app.readinessChecks.size should be <= 1
    app.readinessChecks is every(ReadinessCheck.readinessCheckValidator(app))
  }

  private val complyWithUpgradeStrategyRules: Validator[AppDefinition] = validator[AppDefinition] { appDef =>
    (appDef.isSingleInstance is false) or (appDef.upgradeStrategy is UpgradeStrategy.validForSingleInstanceApps)
    (appDef.isResident is false) or (appDef.upgradeStrategy is UpgradeStrategy.validForResidentTasks)
  }

  private def complyWithGpuRules(enabledFeatures: Set[String]): Validator[AppDefinition] =
    conditional[AppDefinition](_.resources.gpus > 0) {
      isTrue[AppDefinition]("GPU resources only work with the Mesos containerizer") { app =>
        app.container match {
          case Some(_: Docker) => false
          case _ => true
        }
      } and featureEnabled(enabledFeatures, Features.GPU_RESOURCES)
    }

  val complyWithConstraintRules: Validator[Constraint] = new Validator[Constraint] {
    import Constraint.Operator._
    override def apply(c: Constraint): Result = {
      if (!c.hasField || !c.hasOperator) {
        Failure(Set(RuleViolation(c, "Missing field and operator", None)))
      } else {
        c.getOperator match {
          case UNIQUE =>
            if (c.hasValue && c.getValue.nonEmpty) {
              Failure(Set(RuleViolation(c, "Value specified but not used", None)))
            } else {
              Success
            }
          case CLUSTER =>
            if (c.hasValue && c.getValue.nonEmpty) {
              Success
            } else {
              Failure(Set(RuleViolation(c, "Missing value", None)))
            }
          case GROUP_BY =>
            if (!c.hasValue || (c.hasValue && c.getValue.nonEmpty && Try(c.getValue.toInt).isSuccess)) {
              Success
            } else {
              Failure(Set(RuleViolation(
                c,
                "Value was specified but is not a number",
                Some("GROUP_BY may either have no value or an integer value"))))
            }
          case LIKE | UNLIKE =>
            if (c.hasValue) {
              Try(Pattern.compile(c.getValue)) match {
                case util.Success(_) =>
                  Success
                case util.Failure(e) =>
                  Failure(Set(RuleViolation(
                    c,
                    s"'${c.getValue}' is not a valid regular expression",
                    Some(s"${c.getValue}\n${e.getMessage}"))))
              }
            } else {
              Failure(Set(RuleViolation(c, "A regular expression value must be provided", None)))
            }
          case MAX_PER =>
            if (c.hasValue && c.getValue.nonEmpty && Try(c.getValue.toInt).isSuccess) {
              Success
            } else {
              Failure(Set(RuleViolation(
                c,
                "Value was specified but is not a number",
                Some("MAX_PER may have an integer value"))))
            }
          case _ =>
            Failure(Set(
              RuleViolation(c, "Operator must be one of UNIQUE, CLUSTER, GROUP_BY, LIKE, MAX_PER or UNLIKE", None)))
        }
      }
    }
  }

  private val haveAtMostOneMesosHealthCheck: Validator[AppDefinition] =
    isTrue[AppDefinition]("AppDefinition can contain at most one Mesos health check") { appDef =>
      // Previous versions of Marathon allowed saving an app definition with more than one command health check, and
      // we don't want to make them invalid
      (appDef.healthChecks.count(_.isInstanceOf[MesosHealthCheck]) -
        appDef.healthChecks.count(_.isInstanceOf[MesosCommandHealthCheck])) <= 1
    }

  private def validBasicAppDefinition(enabledFeatures: Set[String]) = validator[AppDefinition] { appDef =>
    appDef.upgradeStrategy is valid
    appDef.container.each is valid(Container.validContainer(enabledFeatures))
    appDef.storeUrls is every(urlCanBeResolvedValidator)
    appDef.portDefinitions is PortDefinitions.portDefinitionsValidator
    appDef.executor should matchRegexFully("^(//cmd)|(/?[^/]+(/[^/]+)*)|$")
    appDef is containsCmdArgsOrContainer
    appDef.healthChecks is every(portIndexIsValid(appDef.portIndices))
    appDef must haveAtMostOneMesosHealthCheck
    appDef.instances should be >= 0
    appDef.fetch is every(fetchUriIsValid)
    appDef.resources.mem as "mem" should be >= 0.0
    appDef.resources.cpus as "cpus" should be >= 0.0
    appDef.instances should be >= 0
    appDef.resources.disk as "disk" should be >= 0.0
    appDef.resources.gpus as "gpus" should be >= 0
    appDef.secrets is valid(Secret.secretsValidator)
    appDef.secrets is empty or featureEnabled(enabledFeatures, Features.SECRETS)
    appDef.env is valid(EnvVarValue.envValidator)
<<<<<<< HEAD
    appDef.acceptedResourceRoles is empty or valid(ResourceRole.validAcceptedResourceRoles(appDef.isResident))
    appDef must complyWithResidencyRules
=======
    appDef.acceptedResourceRoles is optional(ResourceRole.validAcceptedResourceRoles(appDef.isResident))
    appDef must complyWithGpuRules(enabledFeatures)
>>>>>>> 18bced82
    appDef must complyWithMigrationAPI
    appDef must complyWithReadinessCheckRules
    appDef must complyWithResidencyRules
    appDef must complyWithSingleInstanceLabelRules
    appDef must complyWithUpgradeStrategyRules
    appDef.constraints.each must complyWithConstraintRules
    appDef.ipAddress must optional(complyWithIpAddressRules(appDef))
  } and ExternalVolumes.validApp and EnvVarValue.validApp

  private def portIndexIsValid(hostPortsIndices: Range): Validator[HealthCheck] =
    isTrue("Health check port indices must address an element of the ports array or container port mappings.") {
      case hc: MarathonHealthCheck =>
        hc.portIndex match {
          case Some(idx) => hostPortsIndices.contains(idx)
          case None => hc.port.nonEmpty || (hostPortsIndices.length == 1 && hostPortsIndices.head == 0)
        }
      case _ => true
    }

  def residentUpdateIsValid(from: AppDefinition): Validator[AppDefinition] = {
    val changeNoVolumes =
      isTrue[AppDefinition]("Persistent volumes can not be changed!") { to =>
        val fromVolumes = from.persistentVolumes
        val toVolumes = to.persistentVolumes
        def sameSize = fromVolumes.size == toVolumes.size
        def noChange = from.persistentVolumes.forall { fromVolume =>
          toVolumes.find(_.containerPath == fromVolume.containerPath).contains(fromVolume)
        }
        sameSize && noChange
      }

    val changeNoResources =
      isTrue[AppDefinition]("Resident Tasks may not change resource requirements!") { to =>
        from.resources.cpus == to.resources.cpus &&
          from.resources.mem == to.resources.mem &&
          from.resources.disk == to.resources.disk &&
          from.resources.gpus == to.resources.gpus &&
          from.portDefinitions == to.portDefinitions
      }

    validator[AppDefinition] { app =>
      app should changeNoVolumes
      app should changeNoResources
      app.upgradeStrategy is UpgradeStrategy.validForResidentTasks
    }
  }

  def updateIsValid(from: Group): Validator[AppDefinition] = {
    new Validator[AppDefinition] {
      override def apply(app: AppDefinition): Result = {
        from.transitiveAppsById.get(app.id) match {
          case (Some(last)) if last.isResident || app.isResident => residentUpdateIsValid(last)(app)
          case _ => Success
        }
      }
    }
  }
}<|MERGE_RESOLUTION|>--- conflicted
+++ resolved
@@ -6,14 +6,9 @@
 import com.wix.accord.combinators.GeneralPurposeCombinators
 import com.wix.accord.dsl._
 import mesosphere.marathon.Protos.Constraint
-<<<<<<< HEAD
-import mesosphere.marathon.Protos.HealthCheckDefinition.Protocol
+import mesosphere.marathon.core.health.MesosCommandHealthCheck
 import mesosphere.marathon.raml.Resources
-import mesosphere.marathon.state.Container.Docker
-=======
-import mesosphere.marathon.core.health.MesosCommandHealthCheck
 import mesosphere.marathon.state.Container.{ Docker, MesosAppC, MesosDocker }
->>>>>>> 18bced82
 // scalastyle:off
 import mesosphere.marathon.api.serialization.{ ContainerSerializer, EnvVarRefSerializer, PortDefinitionSerializer, ResidencySerializer, SecretsSerializer }
 // scalastyle:on
@@ -367,11 +362,7 @@
   }
 
   def portAssignments(task: Task): Seq[PortAssignment] = {
-<<<<<<< HEAD
-    def fromDiscoveryInfo: Option[Seq[PortAssignment]] = ipAddress.flatMap {
-=======
     def fromDiscoveryInfo: Seq[PortAssignment] = ipAddress.flatMap {
->>>>>>> 18bced82
       case IpAddress(_, _, DiscoveryInfo(appPorts), _) =>
         for {
           launched <- task.launched
@@ -431,9 +422,9 @@
       }
     }.getOrElse(Seq.empty)
 
-    if (networkModeBridge || networkModeUser) fromPortMappings.getOrElse(Nil)
-    else if (ipAddress.isDefined) fromDiscoveryInfo.getOrElse(Nil)
-    else fromPortDefinitions.getOrElse(Nil)
+    if (networkModeBridge || networkModeUser) fromPortMappings
+    else if (ipAddress.isDefined) fromDiscoveryInfo
+    else fromPortDefinitions
   }
 
   override val portNames: Seq[String] = {
@@ -722,13 +713,8 @@
     appDef.secrets is valid(Secret.secretsValidator)
     appDef.secrets is empty or featureEnabled(enabledFeatures, Features.SECRETS)
     appDef.env is valid(EnvVarValue.envValidator)
-<<<<<<< HEAD
     appDef.acceptedResourceRoles is empty or valid(ResourceRole.validAcceptedResourceRoles(appDef.isResident))
-    appDef must complyWithResidencyRules
-=======
-    appDef.acceptedResourceRoles is optional(ResourceRole.validAcceptedResourceRoles(appDef.isResident))
     appDef must complyWithGpuRules(enabledFeatures)
->>>>>>> 18bced82
     appDef must complyWithMigrationAPI
     appDef must complyWithReadinessCheckRules
     appDef must complyWithResidencyRules
