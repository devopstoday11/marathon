--- conflicted
+++ resolved
@@ -109,7 +109,6 @@
       checkConstraint(offerReader(offer), placedReader)
     }
 
-<<<<<<< HEAD
     private def checkGroupBy(offerValue: String, groupFunc: (Instance) => Option[String]): Boolean = {
       val desiredInstanceCount: Int = allInstances.headOption.map(_.runSpec.instances).getOrElse(1)
       val desiredGroupCount: Int = List(GroupByDefault, getIntValue(constraintValue, GroupByDefault)).max
@@ -136,23 +135,6 @@
           // allow selection of a new group if we still haven't chosen all of our group values
           currentCountPerGroup.size < desiredGroupCount
       }
-=======
-    private def checkGroupBy(offerValue: String, groupFunc: (Placed) => Option[String]) = {
-      // Minimum group count
-      val minimum = List(GroupByDefault, getIntValue(constraintValue, GroupByDefault)).max
-      // Group tasks by the constraint value, and calculate the task count of each group
-      val groupedTasks = allPlaced.groupBy(groupFunc).map { case (k, v) => k -> v.size }
-      // Task count of the smallest group
-      val minCount = groupedTasks.values.reduceOption(_ min _).getOrElse(0)
-
-      // Return true if any of these are also true:
-      // a) this offer matches the smallest grouping when there
-      // are >= minimum groupings
-      // b) the constraint value from the offer is not yet in the grouping
-      groupedTasks
-        .find(_._1.contains(offerValue))
-        .forall(pair => groupedTasks.size >= minimum && pair._2 == minCount)
->>>>>>> ef85be78
     }
 
     private def checkMaxPer(offerValue: String, maxCount: Int, groupFunc: (Instance) => Option[String]): Boolean = {
