--- conflicted
+++ resolved
@@ -203,7 +203,6 @@
         offerWithRack(1) shouldNot meetConstraint(rackIdField, GROUP_BY, "2")
           .withPlacements(instanceWithRack(1), instanceWithRack(1), instanceWithRack(1))
 
-<<<<<<< HEAD
         offerWithRack(1) shouldNot meetConstraint(rackIdField, GROUP_BY, "4")
           .withPlacements(instanceWithRack(1), instanceWithRack(1))
       }
@@ -231,40 +230,6 @@
       "not accept an offer lacking the attribute being grouped by" in {
         makeOffer("foohost") shouldNot meetConstraint(rackIdField, GROUP_BY, "2")
       }
-=======
-      // Should not meet group-by-no-attribute constraints.
-      makeOffer("foohost") shouldNot meetConstraint(rackIdField, GROUP_BY, "2")
-    }
-
-    "RackGroupedByConstraints2" in {
-      val appId = AbsolutePathId("/test")
-      val task1_rack1 = makeInstance(appId, attributes = s"${rackIdField}:rack-1")
-      val task2_rack2 = makeInstance(appId, attributes = s"${rackIdField}:rack-2")
-      val task3_rack3 = makeInstance(appId, attributes = s"${rackIdField}:rack-3")
-      val task4_rack1 = makeInstance(appId, attributes = s"${rackIdField}:rack-1")
-      val task5_rack2 = makeInstance(appId, attributes = s"${rackIdField}:rack-2")
-      val rack1Offer = makeOffer("foohost", s"foo:bar;${rackIdField}:rack-1")
-      val rack2Offer = makeOffer("foohost", s"foo:bar;${rackIdField}:rack-2")
-      val rack3Offer = makeOffer("foohost", s"foo:bar;${rackIdField}:rack-3")
-
-      rack1Offer should meetConstraint(rackIdField, GROUP_BY, "3").withPlacements()
-
-      rack2Offer should meetConstraint(rackIdField, GROUP_BY, "3").withPlacements(task1_rack1)
-
-      rack3Offer should meetConstraint(rackIdField, GROUP_BY, "3").withPlacements(task1_rack1, task2_rack2)
-
-      rack1Offer should meetConstraint(rackIdField, GROUP_BY, "3").withPlacements(task1_rack1, task2_rack2, task3_rack3)
-
-      rack2Offer should meetConstraint(rackIdField, GROUP_BY, "3").withPlacements(task1_rack1, task2_rack2, task3_rack3, task4_rack1)
-
-      rack2Offer shouldNot meetConstraint(rackIdField, GROUP_BY, "3").withPlacements(
-        task1_rack1,
-        task2_rack2,
-        task3_rack3,
-        task4_rack1,
-        task5_rack2
-      )
->>>>>>> ef85be78
     }
 
     "groupBy works with scalar values" in {
@@ -276,118 +241,31 @@
       def offerWithRack(n: Int) =
         makeOffer("foohost", s"foo:bar;${rackIdField}:rack-${n}")
 
-<<<<<<< HEAD
-      offerWithRack(1) should meetConstraint(
-        rackIdField, GROUP_BY, "3").withPlacements()
-
-      offerWithRack(2) should meetConstraint(
-        rackIdField, GROUP_BY, "3").withPlacements(instanceWithRack(1))
-
-      offerWithRack(3) should meetConstraint(
-        rackIdField, GROUP_BY, "3").withPlacements(instanceWithRack(1), instanceWithRack(2))
-
-      offerWithRack(1) should meetConstraint(
-        rackIdField, GROUP_BY, "3").withPlacements(instanceWithRack(1))
-=======
-      offer_rack1 should meetConstraint(rackIdField, GROUP_BY, "3").withPlacements()
-
-      offer_rack2 should meetConstraint(rackIdField, GROUP_BY, "3").withPlacements(instance_rack1)
-
-      offer_rack3 should meetConstraint(rackIdField, GROUP_BY, "3").withPlacements(instance_rack1, instance_rack2)
-
-      offer_rack1 should meetConstraint(rackIdField, GROUP_BY, "3").withPlacements(instance_rack1, instance_rack2, instance_rack3)
-
-      offer_rack2 should meetConstraint(rackIdField, GROUP_BY, "3").withPlacements(
-        instance_rack1,
-        instance_rack2,
-        instance_rack3,
-        instance_rack1
-      )
-
-      offer_rack2 shouldNot meetConstraint(rackIdField, GROUP_BY, "3").withPlacements(
-        instance_rack1,
-        instance_rack2,
-        instance_rack3,
-        instance_rack1,
-        instance_rack2
-      )
->>>>>>> ef85be78
+      offerWithRack(1) should meetConstraint(rackIdField, GROUP_BY, "3").withPlacements()
+
+      offerWithRack(2) should meetConstraint(rackIdField, GROUP_BY, "3").withPlacements(instanceWithRack(1))
+
+      offerWithRack(3) should meetConstraint(rackIdField, GROUP_BY, "3").withPlacements(instanceWithRack(1), instanceWithRack(2))
+
+      offerWithRack(1) should meetConstraint(rackIdField, GROUP_BY, "3").withPlacements(instanceWithRack(1))
     }
 
     "GROUP_BY works for the host attribute" in {
       val appId = AbsolutePathId("/test")
-<<<<<<< HEAD
       val app = Builders.newAppDefinition.command(appId, instances = 5)
       def instanceWithHost(n: Int) =
         makeInstanceForRunSpec(app, host = s"host-${n}")
-=======
-      val task1_host1 = makeInstance(appId, host = "host1")
-      val task2_host1 = makeInstance(appId, host = "host1")
-      val task3_host2 = makeInstance(appId, host = "host2")
-      val task4_host3 = makeInstance(appId, host = "host3")
-
-      var groupHost = Seq.empty[Instance]
-      val attributes = ""
-
-      val groupByHost = makeConstraint(hostnameField, GROUP_BY, "2")
-
-      val groupByFreshHostMet = Constraints.meetsConstraint(groupHost, makeOffer("host1", attributes), groupByHost)
-
-      assert(groupByFreshHostMet, "Should be able to schedule in fresh host.")
-
-      groupHost ++= Set(task1_host1)
-
-      val groupByHostMet = Constraints.meetsConstraint(groupHost, makeOffer("host1", attributes), groupByHost)
->>>>>>> ef85be78
 
       def offerWithHost(n: Int) =
         makeOffer(s"host-${n}", "")
 
-<<<<<<< HEAD
-      offerWithHost(1) should meetConstraint(
-        hostnameField, GROUP_BY, "3").withPlacements()
-=======
-      val groupByHostMet2 = Constraints.meetsConstraint(groupHost, makeOffer("host2", attributes), groupByHost)
-
-      assert(groupByHostMet2, "Should meet group-by-host constraint.")
-
-      groupHost ++= Set(task3_host2)
-
-      val groupByHostMet3 = Constraints.meetsConstraint(groupHost, makeOffer("host1", attributes), groupByHost)
-
-      assert(groupByHostMet3, "Should meet group-by-host constraint.")
-
-      groupHost ++= Set(task2_host1)
-
-      val groupByHostNotMet = Constraints.meetsConstraint(groupHost, makeOffer("host1", attributes), groupByHost)
-
-      assert(!groupByHostNotMet, "Should not meet group-by-host constraint.")
-
-      val groupByHostMet4 = Constraints.meetsConstraint(groupHost, makeOffer("host3", attributes), groupByHost)
->>>>>>> ef85be78
-
-      offerWithHost(2) should meetConstraint(
-        hostnameField, GROUP_BY, "3").withPlacements(instanceWithHost(1))
-
-      offerWithHost(3) should meetConstraint(
-        hostnameField, GROUP_BY, "3").withPlacements(instanceWithHost(1), instanceWithHost(2))
-
-<<<<<<< HEAD
-      offerWithHost(1) should meetConstraint(
-        hostnameField, GROUP_BY, "3").withPlacements(instanceWithHost(1))
-=======
-      val groupByHostNotMet2 = Constraints.meetsConstraint(groupHost, makeOffer("host1", attributes), groupByHost)
-
-      assert(!groupByHostNotMet2, "Should not meet group-by-host constraint.")
-
-      val groupByHostMet5 = Constraints.meetsConstraint(groupHost, makeOffer("host3", attributes), groupByHost)
-
-      assert(groupByHostMet5, "Should meet group-by-host constraint.")
-
-      val groupByHostMet6 = Constraints.meetsConstraint(groupHost, makeOffer("host2", attributes), groupByHost)
-
-      assert(groupByHostMet6, "Should meet group-by-host constraint.")
->>>>>>> ef85be78
+      offerWithHost(1) should meetConstraint(hostnameField, GROUP_BY, "3").withPlacements()
+
+      offerWithHost(2) should meetConstraint(hostnameField, GROUP_BY, "3").withPlacements(instanceWithHost(1))
+
+      offerWithHost(3) should meetConstraint(hostnameField, GROUP_BY, "3").withPlacements(instanceWithHost(1), instanceWithHost(2))
+
+      offerWithHost(1) should meetConstraint(hostnameField, GROUP_BY, "3").withPlacements(instanceWithHost(1))
     }
 
     "HostnameMaxPerConstraints" in {
@@ -743,19 +621,23 @@
     builder.build
   }
 
-<<<<<<< HEAD
-  private def makeInstanceForRunSpec(runSpec: state.RunSpec, attributes: String = "", host: String = "host", region: Option[String] = None, zone: Option[String] = None): Instance = {
-    TestInstanceBuilder.newBuilderForRunSpec(runSpec).addTaskWithBuilder().taskRunning()
+  private def makeInstanceForRunSpec(
+      runSpec: state.RunSpec,
+      attributes: String = "",
+      host: String = "host",
+      region: Option[String] = None,
+      zone: Option[String] = None
+  ): Instance = {
+    TestInstanceBuilder
+      .newBuilderForRunSpec(runSpec)
+      .addTaskWithBuilder()
+      .taskRunning()
       .withNetworkInfo(hostName = Some(host), hostPorts = Seq(999))
       .build()
       .withAgentInfo(hostName = Some(host), region = region, zone = zone, attributes = Some(parseAttrs(attributes)))
       .getInstance()
   }
 
-  private def makeInstance(appId: AbsolutePathId, attributes: String = "", host: String = "host", region: Option[String] = None, zone: Option[String] = None): Instance = {
-    val runSpec = Builders.newAppDefinition.command(appId, instances = 1)
-    TestInstanceBuilder.newBuilderForRunSpec(runSpec).addTaskWithBuilder().taskRunning()
-=======
   private def makeInstance(
       appId: AbsolutePathId,
       attributes: String = "",
@@ -763,11 +645,11 @@
       region: Option[String] = None,
       zone: Option[String] = None
   ): Instance = {
+    val runSpec = Builders.newAppDefinition.command(appId, instances = 1)
     TestInstanceBuilder
-      .newBuilder(appId)
+      .newBuilderForRunSpec(runSpec)
       .addTaskWithBuilder()
       .taskRunning()
->>>>>>> ef85be78
       .withNetworkInfo(hostName = Some(host), hostPorts = Seq(999))
       .build()
       .withAgentInfo(hostName = Some(host), region = region, zone = zone, attributes = Some(parseAttrs(attributes)))
